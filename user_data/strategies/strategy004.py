--- conflicted
+++ resolved
@@ -9,12 +9,8 @@
 
 import talib.abstract as ta
 
-<<<<<<< HEAD
 class strategy004(IStrategy):
-=======
 
-class Strategy004(IStrategy):
->>>>>>> 93c8a122
     """
     Strategy 004
     author@: Gerald Lonlas
