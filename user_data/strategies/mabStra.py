--- conflicted
+++ resolved
@@ -14,7 +14,7 @@
 
 
 class mabStra(IStrategy):
-<<<<<<< HEAD
+
     # #################### RESULTS PASTE PLACE ####################
     # ROI table:
     minimal_roi = {
@@ -31,12 +31,6 @@
 
     # #################### END OF RESULT PLACE ####################
 
-=======
-    minimal_roi = {
-        "0": 0.05,
-    }
-
->>>>>>> 52dc9406
     # buy params
     buy_mojo_ma_timeframe = IntParameter(2, 100, default=7, space='buy')
     buy_fast_ma_timeframe = IntParameter(2, 100, default=14, space='buy')
